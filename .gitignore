models/
<<<<<<< HEAD
__pycache__/
small_data/
=======
data/
__pycache__/
>>>>>>> 1a0beb78
<|MERGE_RESOLUTION|>--- conflicted
+++ resolved
@@ -1,8 +1,4 @@
 models/
-<<<<<<< HEAD
 __pycache__/
 small_data/
-=======
-data/
-__pycache__/
->>>>>>> 1a0beb78
+data/