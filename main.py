--- conflicted
+++ resolved
@@ -5,12 +5,8 @@
 
 from dataset import TartanAirDataset, C3VDDataset
 from ddn import DeclarativeLayer
-<<<<<<< HEAD
-from models import PoseNet, NFlowNet, AdaptivePoseNode, ChiralityNode2
-=======
-from models import PoseNet, NFlowNet, AdaptivePoseNode, ChiralityNode
+from models import PoseNet, NFlowNet, AdaptivePoseNode, ChiralityNode, ChiralityNode2
 from utils import normalize_pose
->>>>>>> 1a0beb78
 
 from tqdm import tqdm
 
@@ -220,31 +216,19 @@
     # device = torch.device('cuda' if torch.cuda.is_available() else 'cpu')
     device = torch.device('cpu')
 
-<<<<<<< HEAD
     ## Train NFlowNet
     if train_flow:
         flow_net = train_flow_net(device)
     else:
+        print("Loading flow net")
         flow_net = torch.load('models/flow_net.pth', map_location=torch.device('cpu')).to(device)
-=======
-    # ## Train NFlowNet
-    # if train_flow:
-    #     flow_net = train_flow_net(device)
-    # else:
-    #     print("Loading flow net")
-    #     flow_net = torch.load('models/flow_net.pth').to(device)
->>>>>>> 1a0beb78
 
     ## Train PoseNet
     if train_pose:
         pose_net = train_pose_net(device)
     else:
-<<<<<<< HEAD
-        pose_net = torch.load('models/pose_net.pth', map_location=torch.device('cpu')).to(device)
-=======
         print("Loading pose net")
         pose_net = torch.load('models/pose_net.pth').to(device)
->>>>>>> 1a0beb78
 
     c3vd_inference(pose_net)
 
